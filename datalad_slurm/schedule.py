# emacs: -*- mode: python; py-indent-offset: 4; tab-width: 4; indent-tabs-mode: nil -*-
# ex: set sts=4 ts=4 sw=4 et:
# ## ### ### ### ### ### ### ### ### ### ### ### ### ### ### ### ### ### ### ##
#
#   See COPYING file distributed along with the datalad package for the
#   copyright and license terms.
#
# ## ### ### ### ### ### ### ### ### ### ### ### ### ### ### ### ### ### ### ##
"""Schedule a slurm command"""

__docformat__ = 'restructuredtext'


import json
import logging
import os
import os.path as op
import warnings
from argparse import REMAINDER
from pathlib import Path
from tempfile import mkdtemp

import datalad
import datalad.support.ansi_colors as ac
from datalad.config import anything2bool
from datalad.core.local.save import Save
from datalad.core.local.status import Status
from datalad.distribution.dataset import (
    Dataset,
    EnsureDataset,
    datasetmethod,
    require_dataset,
)
from datalad.distribution.get import Get
from datalad.distribution.install import Install
from datalad.interface.base import (
    Interface,
    build_doc,
    eval_results,
)
from datalad.interface.common_opts import (
    jobs_opt,
    save_message_opt,
)
from datalad.interface.results import get_status_dict
from datalad.interface.utils import generic_result_renderer
from datalad.local.unlock import Unlock
from datalad.support.constraints import (
    EnsureBool,
    EnsureChoice,
    EnsureNone,
)
from datalad.support.exceptions import (
    CapturedException,
    CommandError,
)
from datalad.support.globbedpaths import GlobbedPaths
from datalad.support.json_py import dump2stream
from datalad.support.param import Parameter
from datalad.ui import ui
from datalad.utils import (
    SequenceFormatter,
    chpwd,
    ensure_list,
    ensure_unicode,
    get_dataset_root,
    getpwd,
    join_cmdline,
    quote_cmdlinearg,
)

lgr = logging.getLogger('datalad.slurm.schedule')


def _format_cmd_shorty(cmd):
    """Get short string representation from a cmd argument list"""
    cmd_shorty = (join_cmdline(cmd) if isinstance(cmd, list) else cmd)
    cmd_shorty = u'{}{}'.format(
        cmd_shorty[:40],
        '...' if len(cmd_shorty) > 40 else '')
    return cmd_shorty


assume_ready_opt = Parameter(
    args=("--assume-ready",),
    constraints=EnsureChoice(None, "inputs", "outputs", "both"),
    doc="""Assume that inputs do not need to be retrieved and/or outputs do not
    need to unlocked or removed before running the command. This option allows
    you to avoid the expense of these preparation steps if you know that they
    are unnecessary.""")


@build_doc
class Schedule(Interface):
    """Schedule a slurm script to be run and record it in the git history.

    It is recommended to craft the command such that it can run in the root
    directory of the dataset that the command will be recorded in. However,
    as long as the command is executed somewhere underneath the dataset root,
    the exact location will be recorded relative to the dataset root.

    If the executed command did not alter the dataset in any way, no record of
    the command execution is made.

    If the given command errors, a `CommandError` exception with the same exit
    code will be raised, and no modifications will be saved. A command
    execution will not be attempted, by default, when an error occurred during
    input or output preparation. This default ``stop`` behavior can be
    overridden via [CMD: --on-failure ... CMD][PY: `on_failure=...` PY].

    In the presence of subdatasets, the full dataset hierarchy will be checked
    for unsaved changes prior command execution, and changes in any dataset
    will be saved after execution. Any modification of subdatasets is also
    saved in their respective superdatasets to capture a comprehensive record
    of the entire dataset hierarchy state. The associated provenance record is
    duplicated in each modified (sub)dataset, although only being fully
    interpretable and re-executable in the actual top-level superdataset. For
    this reason the provenance record contains the dataset ID of that
    superdataset.

    *Command format*

    || REFLOW >>
    A few placeholders are supported in the command via Python format
    specification. "{pwd}" will be replaced with the full path of the current
    working directory. "{dspath}" will be replaced with the full path of the
    dataset that run is invoked on. "{tmpdir}" will be replaced with the full
    path of a temporary directory. "{inputs}" and "{outputs}" represent the
    values specified by [CMD: --input and --output CMD][PY: `inputs` and
    `outputs` PY]. If multiple values are specified, the values will be joined
    by a space. The order of the values will match that order from the command
    line, with any globs expanded in alphabetical order (like bash). Individual
    values can be accessed with an integer index (e.g., "{inputs[0]}").
    << REFLOW ||

    || REFLOW >>
    Note that the representation of the inputs or outputs in the formatted
    command string depends on whether the command is given as a list of
    arguments or as a string[CMD:  (quotes surrounding the command) CMD]. The
    concatenated list of inputs or outputs will be surrounded by quotes when
    the command is given as a list but not when it is given as a string. This
    means that the string form is required if you need to pass each input as a
    separate argument to a preceding script (i.e., write the command as
    "./script {inputs}", quotes included). The string form should also be used
    if the input or output paths contain spaces or other characters that need
    to be escaped.
    << REFLOW ||

    To escape a brace character, double it (i.e., "{{" or "}}").

    Custom placeholders can be added as configuration variables under
    "datalad.run.substitutions".  As an example:

      Add a placeholder "name" with the value "joe"::

        % datalad configuration --scope branch set datalad.run.substitutions.name=joe
        % datalad save -m "Configure name placeholder" .datalad/config

      Access the new placeholder in a command::

        % datalad run "echo my name is {name} >me"
    """
    result_renderer = "tailored"
    # make run stop immediately on non-success results.
    # this prevents command execution after failure to obtain inputs of prepare
    # outputs. but it can be overriding via the common 'on_failure' parameter
    # if needed.
    on_failure = 'stop'

    _params_ = dict(
        cmd=Parameter(
            args=("cmd",),
            nargs=REMAINDER,
            metavar='COMMAND',
            doc="""command for execution. A leading '--' can be used to
            disambiguate this command from the preceding options to
            DataLad."""),
        dataset=Parameter(
            args=("-d", "--dataset"),
            doc="""specify the dataset to record the command results in.
            An attempt is made to identify the dataset based on the current
            working directory. If a dataset is given, the command will be
            executed in the root directory of this dataset.""",
            constraints=EnsureDataset() | EnsureNone()),
        inputs=Parameter(
            args=("-i", "--input"),
            dest="inputs",
            metavar=("PATH"),
            action='append',
            doc="""A dependency for the run. Before running the command, the
            content for this relative path will be retrieved. A value of "." means "run
            :command:`datalad get .`". The value can also be a glob. [CMD: This
            option can be given more than once. CMD]"""),
        outputs=Parameter(
            args=("-o", "--output"),
            dest="outputs",
            metavar=("PATH"),
            action='append',
            doc="""Prepare this relative path to be an output file of the command. A
            value of "." means "run :command:`datalad unlock .`" (and will fail
            if some content isn't present). For any other value, if the content
            of this file is present, unlock the file. Otherwise, remove it. The
            value can also be a glob. [CMD: This option can be given more than
            once. CMD]"""),
        expand=Parameter(
            args=("--expand",),
            doc="""Expand globs when storing inputs and/or outputs in the
            commit message.""",
            constraints=EnsureChoice(None, "inputs", "outputs", "both")),
        assume_ready=assume_ready_opt,
        explicit=Parameter(
            args=("--explicit",),
            action="store_true",
            doc="""Consider the specification of inputs and outputs to be
            explicit. Don't warn if the repository is dirty, and only save
            modifications to the listed outputs."""),
        message=save_message_opt,
        sidecar=Parameter(
            args=('--sidecar',),
            metavar="{yes|no}",
            doc="""By default, the configuration variable
            'datalad.run.record-sidecar' determines whether a record with
            information on a command's execution is placed into a separate
            record file instead of the commit message (default: off). This
            option can be used to override the configured behavior on a
            case-by-case basis. Sidecar files are placed into the dataset's
            '.datalad/runinfo' directory (customizable via the
            'datalad.run.record-directory' configuration variable).""",
            constraints=EnsureNone() | EnsureBool()),        
        dry_run=Parameter(
            # Leave out common -n short flag to avoid confusion with
            # `containers-run [-n|--container-name]`.
            args=("--dry-run",),
            doc="""Do not run the command; just display details about the
            command execution. A value of "basic" reports a few important
            details about the execution, including the expanded command and
            expanded inputs and outputs. "command" displays the expanded
            command only. Note that input and output globs underneath an
            uninstalled dataset will be left unexpanded because no subdatasets
            will be installed for a dry run.""",
            constraints=EnsureChoice(None, "basic", "command")),
        jobs=jobs_opt
    )
    _params_['jobs']._doc += """\
        NOTE: This option can only parallelize input retrieval (get) and output
        recording (save). DataLad does NOT parallelize your scripts for you.
    """

    @staticmethod
    @datasetmethod(name='run')
    @eval_results
    def __call__(
            cmd=None,
            *,
            dataset=None,
            inputs=None,
            outputs=None,
            expand=None,
            assume_ready=None,
            explicit=False,
            message=None,
            dry_run=None,
            jobs=None):
        for r in run_command(cmd, dataset=dataset,
                             inputs=inputs, outputs=outputs,
                             expand=expand,
                             assume_ready=assume_ready,
                             explicit=explicit,
                             message=message,
                             dry_run=dry_run,
                             jobs=jobs):
            yield r

    @staticmethod
    def custom_result_renderer(res, **kwargs):
        dry_run = kwargs.get("dry_run")
        if dry_run and "dry_run_info" in res:
            if dry_run == "basic":
                _display_basic(res)
            elif dry_run == "command":
                ui.message(res["dry_run_info"]["cmd_expanded"])
            else:
                raise ValueError(f"Unknown dry-run mode: {dry_run!r}")
        else:
            if kwargs.get("on_failure") == "stop" and \
               res.get("action") == "run" and res.get("status") == "error":
                msg_path = res.get("msg_path")
                if msg_path:
                    ds_path = res["path"]
                    if datalad.get_apimode() == 'python':
                        help = f"\"Dataset('{ds_path}').save(path='.', " \
                               "recursive=True, message_file='%s')\""
                    else:
                        help = "'datalad save -d . -r -F %s'"
                    lgr.info(
                        "The command had a non-zero exit code. "
                        "If this is expected, you can save the changes with "
                        f"{help}",
                        # shorten to the relative path for a more concise
                        # message
                        Path(msg_path).relative_to(ds_path))
            generic_result_renderer(res)


def _display_basic(res):
    ui.message(ac.color_word("Dry run information", ac.MAGENTA))

    def fmt_line(key, value, multiline=False):
        return (" {key}:{sep}{value}"
                .format(key=ac.color_word(key, ac.BOLD),
                        sep=os.linesep + "  " if multiline else " ",
                        value=value))

    dry_run_info = res["dry_run_info"]
    lines = [fmt_line("location", dry_run_info["pwd_full"])]

    # TODO: Inputs and outputs could be pretty long. These may be worth
    # truncating.
    inputs = dry_run_info["inputs"]
    if inputs:
        lines.append(fmt_line("expanded inputs", inputs,
                              multiline=True))
    outputs = dry_run_info["outputs"]
    if outputs:
        lines.append(fmt_line("expanded outputs", outputs,
                              multiline=True))

    cmd = res["run_info"]["cmd"]
    cmd_expanded = dry_run_info["cmd_expanded"]
    lines.append(fmt_line("command", cmd, multiline=True))
    if cmd != cmd_expanded:
        lines.append(fmt_line("expanded command", cmd_expanded,
                              multiline=True))

    ui.message(os.linesep.join(lines))


def get_command_pwds(dataset):
    """Return the current directory for the dataset.

    Parameters
    ----------
    dataset : Dataset

    Returns
    -------
    A tuple, where the first item is the absolute path of the pwd and the
    second is the pwd relative to the dataset's path.
    """
    # Follow path resolution logic describe in gh-3435.
    if isinstance(dataset, Dataset):  # Paths relative to dataset.
        pwd = dataset.path
        rel_pwd = op.curdir
    else:                             # Paths relative to current directory.
        pwd = getpwd()
        # Pass pwd to get_dataset_root instead of os.path.curdir to handle
        # repos whose leading paths have a symlinked directory (see the
        # TMPDIR="/var/tmp/sym link" test case).
        if not dataset:
            dataset = get_dataset_root(pwd)

        if dataset:
            rel_pwd = op.relpath(pwd, dataset)
        else:
            rel_pwd = pwd  # and leave handling to caller
    return pwd, rel_pwd


def _dset_arg_kludge(arg):
    if isinstance(arg, Dataset):
        warnings.warn("Passing dataset instance is deprecated; "
                      "pass path as a string instead",
                      DeprecationWarning)
        arg = arg.path
    return arg


def _is_nonexistent_path(result):
    return (result.get("action") == "get" and
            result.get("status") == "impossible" and
            result.get("message") == "path does not exist")


def _install_and_reglob(dset_path, gpaths):
    """Install globbed subdatasets and repeat.

    Parameters
    ----------
    dset_path : str
    gpaths : GlobbedPaths object

    Returns
    -------
    Generator with the results of the `install` calls.
    """
    dset_path = _dset_arg_kludge(dset_path)

    def glob_dirs():
        return [d for d in map(op.dirname, gpaths.expand(refresh=True))
                # d could be an empty string because there are relative paths.
                if d]

    install = Install()
    dirs, dirs_new = [], glob_dirs()
    while dirs_new and dirs != dirs_new:
        for res in install(dataset=dset_path,
                           path=dirs_new,
                           result_xfm=None,
                           result_renderer='disabled',
                           return_type='generator',
                           on_failure='ignore'):
            if _is_nonexistent_path(res):
                lgr.debug("Skipping install of non-existent path: %s",
                          res["path"])
            else:
                yield res
        dirs, dirs_new = dirs_new, glob_dirs()


def prepare_inputs(dset_path, inputs, extra_inputs=None, jobs=None):
    """Prepare `inputs` for running a command.

    This consists of installing required subdatasets and getting the input
    files.

    Parameters
    ----------
    dset_path : str
    inputs : GlobbedPaths object
    extra_inputs : GlobbedPaths object, optional

    Returns
    -------
    Generator with the result records.
    """
    dset_path = _dset_arg_kludge(dset_path)

    gps = list(filter(bool, [inputs, extra_inputs]))
    if gps:
        lgr.info('Making sure inputs are available (this may take some time)')

    get = Get()
    for gp in gps:
        for res in _install_and_reglob(dset_path, gp):
            yield res
        if gp.misses:
            ds = Dataset(dset_path)
            for miss in gp.misses:
                yield get_status_dict(
                    action="run", ds=ds, status="error",
                    message=("Input did not match existing file: %s",
                             miss))
        yield from get(dataset=dset_path,
                       path=gp.expand_strict(),
                       on_failure='ignore',
                       result_renderer='disabled',
                       return_type='generator',
                       jobs=jobs)


def _unlock_or_remove(dset_path, paths, remove=False):
    """Unlock `paths` if content is present; remove otherwise.

    Parameters
    ----------
    dset_path : str
    paths : list of string
        Absolute paths of dataset files.
    remove : bool, optional
        If enabled, always remove instead of performing an availability test.

    Returns
    -------
    Generator with result records.
    """
    dset_path = _dset_arg_kludge(dset_path)

    existing = []
    for path in paths:
        if op.exists(path) or op.lexists(path):
            existing.append(path)
        else:
            # Avoid unlock's warning because output files may not exist in
            # common cases (e.g., when rerunning with --onto).
            lgr.debug("Filtered out non-existing path: %s", path)

    if not existing:
        return

    to_remove = []
    if remove:
        # when we force-remove, we use status to discover matching content
        # and let unlock's remove fallback handle these results
        to_remove = Status()(
            dataset=dset_path,
            path=existing,
            eval_subdataset_state='commit',
            untracked='no',
            annex='no',
            on_failure="ignore",
            # no rendering here, the relevant results are yielded below
            result_renderer='disabled',
            return_type='generator',
            # we only remove files, no subdatasets or directories
            result_filter=lambda x: x.get('type') in ('file', 'symlink'),
        )
    else:
        # Note: If Unlock() is given a directory (including a subdataset)
        # as a path, files without content present won't be reported, so
        # those cases aren't being covered by the "remove if not present"
        # logic below.
        for res in Unlock()(dataset=dset_path,
                            path=existing,
                            on_failure='ignore',
                            result_renderer='disabled',
                            return_type='generator'):
            if res["status"] == "impossible" and res["type"] == "file" \
               and "cannot unlock" in res["message"]:
                to_remove.append(res)
                continue
            elif (
                res["status"] == "error" and res["error_message"] == "File unknown to git"
                and op.isdir(res["path"]) and not os.listdir(res["path"])
            ):
                lgr.debug("Empty directory %(path)s is not known to git, skipping unlock", res)
                continue
            yield res
    # Avoid `datalad remove` because it calls git-rm underneath, which will
    # remove leading directories if no other files remain. See gh-5486.
    for res in to_remove:
        try:
            os.unlink(res["path"])
        except OSError as exc:
            ce = CapturedException(exc)
            yield dict(res, action="run.remove", status="error",
                       message=("Removing file failed: %s", ce),
                       exception=ce)
        else:
            yield dict(res, action="run.remove", status="ok",
                       message="Removed file")


def normalize_command(command):
    """Convert `command` to the string representation.
    """
    if isinstance(command, list):
        command = list(map(ensure_unicode, command))
        if len(command) == 1 and command[0] != "--":
            # This is either a quoted compound shell command or a simple
            # one-item command. Pass it as is.
            #
            # FIXME: This covers the predominant command-line case, but, for
            # Python API callers, it means values like ["./script with spaces"]
            # requires additional string-like escaping, which is inconsistent
            # with the handling of multi-item lists (and subprocess's
            # handling). Once we have a way to detect "running from Python API"
            # (discussed in gh-2986), update this.
            command = command[0]
        else:
            if command and command[0] == "--":
                # Strip disambiguation marker. Note: "running from Python API"
                # FIXME from below applies to this too.
                command = command[1:]
            command = join_cmdline(command)
    else:
        command = ensure_unicode(command)
    return command


def format_command(dset, command, **kwds):
    """Plug in placeholders in `command`.

    Parameters
    ----------
    dset : Dataset
    command : str or list

    `kwds` is passed to the `format` call. `inputs` and `outputs` are converted
    to GlobbedPaths if necessary.

    Returns
    -------
    formatted command (str)
    """
    command = normalize_command(command)
    sfmt = SequenceFormatter()

    for k, v in dset.config.items("datalad.run.substitutions"):
        sub_key = k.replace("datalad.run.substitutions.", "")
        if sub_key not in kwds:
            kwds[sub_key] = v

    for name in ["inputs", "outputs"]:
        io_val = kwds.pop(name, None)
        if not isinstance(io_val, GlobbedPaths):
            io_val = GlobbedPaths(io_val, pwd=kwds.get("pwd"))
        kwds[name] = list(map(quote_cmdlinearg, io_val.expand(dot=False)))
    return sfmt.format(command, **kwds)


def _get_substitutions(dset):
    """Get substitution mapping

    Parameters
    ----------
    dset : Dataset
      Providing the to-be-queried configuration.

    Returns
    -------
    dict
      Mapping substitution keys to their values.
    """
    return {
        k.replace("datalad.run.substitutions.", ""): v
        for k, v in dset.config.items("datalad.run.substitutions")
    }


def _format_iospecs(specs, **kwargs):
    """Expand substitutions in specification lists.

    The expansion is generally a format() call on each items, using
    the kwargs as substitution mapping. A special case is, however,
    a single-item specification list that exclusively contains a
    plain substitution reference, i.e., ``{subst}``, that matches
    a kwargs-key (minus the brace chars), whose value is a list.
    In this case the entire specification list is substituted for
    the list in kwargs, which is returned as such. This enables
    the replace/reuse sequences, e.g. --inputs '{outputs}'

    Parameters
    ----------
    specs: list(str) or None
      Specification items to format.
    **kwargs:
      Placeholder key-value mapping to apply to specification items.

    Returns
    -------
    list
      All formatted items.
    """
    if not specs:
        return
    elif len(specs) == 1 and specs[0] \
            and specs[0][0] == '{' and specs[0][-1] == '}' \
            and isinstance(kwargs.get(specs[0][1:-1]), list):
        return kwargs[specs[0][1:-1]]
    return [
        s.format(**kwargs) for s in specs
    ]


<<<<<<< HEAD
def execute_slurm_command(command, pwd):
=======
def _execute_slurm_command(command, pwd):
>>>>>>> 55e8fe26
    """Execute a Slurm submission command and create a job tracking file.
    
    Parameters
    ----------
    command : str
        Command to execute (typically an sbatch command)
    pwd : str
        Working directory for command execution
    
    Returns
    -------
    tuple
        (exit_code, exception)
        exit_code is 0 on success, exception is None on success
    """
<<<<<<< HEAD
=======
    from datalad.cmd import WitlessRunner
    
>>>>>>> 55e8fe26
    exc = None
    cmd_exitcode = None
    runner = WitlessRunner(cwd=pwd)
    
    try:
        lgr.info("== Slurm submission start (output follows) =====")
        # Run the command and capture output
        result = runner.run(
            command,
<<<<<<< HEAD
            protocol=WitlessRunner.protocol_class(stdout=True, stderr=True)
=======
            #protocol=WitlessRunner.protocol_class(stdout=True, stderr=True)
>>>>>>> 55e8fe26
        )
        
        # Extract job ID from Slurm output
        # Typical output: "Submitted batch job 123456"
        stdout = result.stdout
        match = re.search(r"Submitted batch job (\d+)", stdout)
        
        if match:
            job_id = match.group(1)
            # Create job tracking file
            tracking_file = os.path.join(pwd, f"job_{job_id}")
            try:
                with open(tracking_file, 'w') as f:
                    # Could add additional metadata here if needed
                    pass
                lgr.info(f"Created tracking file: {tracking_file}")
            except IOError as e:
                lgr.warning(f"Failed to create tracking file: {e}")
                # Don't fail the command just because tracking file creation failed
        else:
            lgr.warning("Could not extract job ID from Slurm output")
            
    except CommandError as e:
        exc = e
        cmd_exitcode = e.code
        lgr.error(f"Command failed with exit code {cmd_exitcode}")
    
    lgr.info("== Slurm submission complete =====")
    return cmd_exitcode or 0, exc

def _prep_worktree(ds_path, pwd, globbed,
                   assume_ready=None, remove_outputs=False,
                   rerun_outputs=None,
                   jobs=None):
    """
    Yields
    ------
    dict
      Result records
    """
    # ATTN: For correct path handling, all dataset commands call should be
    # unbound. They should (1) receive a string dataset argument, (2) receive
    # relative paths, and (3) happen within a chpwd(pwd) context.
    with chpwd(pwd):
        for res in prepare_inputs(
                ds_path,
                [] if assume_ready in ["inputs", "both"]
                else globbed['inputs'],
                # Ignore --assume-ready for extra_inputs. It's an unexposed
                # implementation detail that lets wrappers sneak in inputs.
                extra_inputs=globbed['extra_inputs'],
                jobs=jobs):
            yield res

        if assume_ready not in ["outputs", "both"]:
            if globbed['outputs']:
                for res in _install_and_reglob(
                        ds_path, globbed['outputs']):
                    yield res
                for res in _unlock_or_remove(
                        ds_path,
                        globbed['outputs'].expand_strict()
                        if not remove_outputs
                        # when force-removing, exclude declared inputs
                        else set(
                            globbed['outputs'].expand_strict()).difference(
                                globbed['inputs'].expand_strict()),
                        remove=remove_outputs):
                    yield res

            if rerun_outputs is not None:
                for res in _unlock_or_remove(ds_path, rerun_outputs):
                    yield res


def _create_record(run_info, sidecar_flag, ds):
    """
    Returns
    -------
    str or None, str or None
      The first value is either the full run record in JSON serialized form,
      or content-based ID hash, if the record was written to a file. In that
      latter case, the second value is the path to the record sidecar file,
      or None otherwise.
    """
    record = json.dumps(run_info, indent=1, sort_keys=True, ensure_ascii=False)
    if sidecar_flag is None:
        use_sidecar = ds.config.get(
            'datalad.run.record-sidecar', default=False)
        use_sidecar = anything2bool(use_sidecar)
    else:
        use_sidecar = sidecar_flag

    record_id = None
    record_path = None
    if use_sidecar:
        # record ID is hash of record itself
        from hashlib import md5
        record_id = md5(record.encode('utf-8')).hexdigest()  # nosec
        record_dir = ds.config.get(
            'datalad.run.record-directory',
            default=op.join('.datalad', 'runinfo'))
        record_path = ds.pathobj / record_dir / record_id
        if not op.lexists(record_path):
            # go for compression, even for minimal records not much difference,
            # despite offset cost
            # wrap in list -- there is just one record
            dump2stream([run_info], record_path, compressed=True)
    return record_id or record, record_path


def run_command(cmd, dataset=None, inputs=None, outputs=None, expand=None,
                assume_ready=None, explicit=False, message=None, sidecar=None,
                dry_run=False, jobs=None,
                extra_info=None,
                rerun_info=None,
                extra_inputs=None,
                rerun_outputs=None,
                inject=False,
                parametric_record=False,
                remove_outputs=False,
                skip_dirtycheck=False,
                yield_expanded=None):
    """Run `cmd` in `dataset` and record the results.

    `Run.__call__` is a simple wrapper over this function. Aside from backward
    compatibility kludges, the only difference is that `Run.__call__` doesn't
    expose all the parameters of this function. The unexposed parameters are
    listed below.

    Parameters
    ----------
    extra_info : dict, optional
        Additional information to dump with the json run record. Any value
        given here will take precedence over the standard run key. Warning: To
        avoid collisions with future keys added by `run`, callers should try to
        use fairly specific key names and are encouraged to nest fields under a
        top-level "namespace" key (e.g., the project or extension name).
    rerun_info : dict, optional
        Record from a previous run. This is used internally by `rerun`.
    extra_inputs : list, optional
        Inputs to use in addition to those specified by `inputs`. Unlike
        `inputs`, these will not be injected into the {inputs} format field.
    rerun_outputs : list, optional
        Outputs, in addition to those in `outputs`, determined automatically
        from a previous run. This is used internally by `rerun`.
    inject : bool, optional
        Record results as if a command was run, skipping input and output
        preparation and command execution. In this mode, the caller is
        responsible for ensuring that the state of the working tree is
        appropriate for recording the command's results.
    parametric_record : bool, optional
        If enabled, substitution placeholders in the input/output specification
        are retained verbatim in the run record. This enables using a single
        run record for multiple different re-runs via individual
        parametrization.
    remove_outputs : bool, optional
        If enabled, all declared outputs will be removed prior command
        execution, except for paths that are also declared inputs.
    skip_dirtycheck : bool, optional
        If enabled, a check for dataset modifications is unconditionally
        disabled, even if other parameters would indicate otherwise. This
        can be used by callers that already performed analog verififcations
        to avoid duplicate processing.
    yield_expanded : {'inputs', 'outputs', 'both'}, optional
        Include a 'expanded_%s' item into the run result with the expanded list
        of paths matching the inputs and/or outputs specification,
        respectively.


    Yields
    ------
    Result records for the run.
    """
    if not cmd:
        lgr.warning("No command given")
        return

    specs = {
        k: ensure_list(v) for k, v in (('inputs', inputs),
                                       ('extra_inputs', extra_inputs),
                                       ('outputs', outputs))
    }

    rel_pwd = rerun_info.get('pwd') if rerun_info else None
    if rel_pwd and dataset:
        # recording is relative to the dataset
        pwd = op.normpath(op.join(dataset.path, rel_pwd))
        rel_pwd = op.relpath(pwd, dataset.path)
    else:
        pwd, rel_pwd = get_command_pwds(dataset)

    ds = require_dataset(
        dataset, check_installed=True,
        purpose='track command outcomes')
    ds_path = ds.path

    lgr.debug('tracking command output underneath %s', ds)

    # skip for callers that already take care of this
    if not (skip_dirtycheck or rerun_info or inject):
        # For explicit=True, we probably want to check whether any inputs have
        # modifications. However, we can't just do is_dirty(..., path=inputs)
        # because we need to consider subdatasets and untracked files.
        # MIH: is_dirty() is gone, but status() can do all of the above!
        if not explicit and ds.repo.dirty:
            yield get_status_dict(
                'run',
                ds=ds,
                status='impossible',
                message=(
                    'clean dataset required to detect changes from command; '
                    'use `datalad status` to inspect unsaved changes'))
            return

    # everything below expects the string-form of the command
    cmd = normalize_command(cmd)
    # pull substitutions from config
    cmd_fmt_kwargs = _get_substitutions(ds)
    # amend with unexpanded dependency/output specifications, which might
    # themselves contain substitution placeholder
    for n, val in specs.items():
        if val:
            cmd_fmt_kwargs[n] = val

    # apply the substitution to the IO specs
    expanded_specs = {
        k: _format_iospecs(v, **cmd_fmt_kwargs) for k, v in specs.items()
    }
    # try-expect to catch expansion issues in _format_iospecs() which
    # expands placeholders in dependency/output specification before
    # globbing
    try:
        globbed = {
            k: GlobbedPaths(
                v,
                pwd=pwd,
                expand=expand in (
                    # extra_inputs follow same expansion rules as `inputs`.
                    ["both"] + (['outputs'] if k == 'outputs' else ['inputs'])
                ))
            for k, v in expanded_specs.items()
        }
    except KeyError as exc:
        yield get_status_dict(
            'run',
            ds=ds,
            status='impossible',
            message=(
                'input/output specification has an unrecognized '
                'placeholder: %s', exc))
        return

    if not (inject or dry_run):
        yield from _prep_worktree(
            ds_path, pwd, globbed,
            assume_ready=assume_ready,
            remove_outputs=remove_outputs,
            rerun_outputs=rerun_outputs,
            jobs=None)
    else:
        # If an inject=True caller wants to override the exit code, they can do
        # so in extra_info.
        cmd_exitcode = 0
        exc = None

    # prepare command formatting by extending the set of configurable
    # substitutions with the essential components
    cmd_fmt_kwargs.update(
        pwd=pwd,
        dspath=ds_path,
        # Check if the command contains "{tmpdir}" to avoid creating an
        # unnecessary temporary directory in most but not all cases.
        tmpdir=mkdtemp(prefix="datalad-run-") if "{tmpdir}" in cmd else "",
        # the following override any matching non-glob substitution
        # values
        inputs=globbed['inputs'],
        outputs=globbed['outputs'],
    )
    try:
        cmd_expanded = format_command(ds, cmd, **cmd_fmt_kwargs)
    except KeyError as exc:
        yield get_status_dict(
            'run',
            ds=ds,
            status='impossible',
            message=('command has an unrecognized placeholder: %s',
                     exc))
        return

    # amend commit message with `run` info:
    # - pwd if inside the dataset
    # - the command itself
    # - exit code of the command
    run_info = {
        'cmd': cmd,
        # rerun does not handle any prop being None, hence all
        # the `or/else []`
        'chain': rerun_info["chain"] if rerun_info else [],
    }
    # for all following we need to make sure that the raw
    # specifications, incl. any placeholders make it into
    # the run-record to enable "parametric" re-runs
    # ...except when expansion was requested
    for k, v in specs.items():
        run_info[k] = globbed[k].paths \
            if expand in ["both"] + (
                ['outputs'] if k == 'outputs' else ['inputs']) \
            else (v if parametric_record
                  else expanded_specs[k]) or []

    if rel_pwd is not None:
        # only when inside the dataset to not leak information
        run_info['pwd'] = rel_pwd
    if ds.id:
        run_info["dsid"] = ds.id
    if extra_info:
        run_info.update(extra_info)

    if dry_run:
        yield get_status_dict(
            "run [dry-run]", ds=ds, status="ok", message="Dry run",
            run_info=run_info,
            dry_run_info=dict(
                cmd_expanded=cmd_expanded,
                pwd_full=pwd,
                **{k: globbed[k].expand() for k in ('inputs', 'outputs')},
            )
        )
        return

    if not inject:
        cmd_exitcode, exc = _execute_slurm_command(cmd_expanded, pwd)
        run_info['exit'] = cmd_exitcode

    # Re-glob to capture any new outputs.
    #
    # TODO: If a warning or error is desired when an --output pattern doesn't
    # have a match, this would be the spot to do it.
    if explicit or expand in ["outputs", "both"]:
        # also for explicit mode we have to re-glob to be able to save all
        # matching outputs
        globbed['outputs'].expand(refresh=True)
        if expand in ["outputs", "both"]:
            run_info["outputs"] = globbed['outputs'].paths

    # create the run record, either as a string, or written to a file
    # depending on the config/request
    record, record_path = _create_record(run_info, sidecar, ds)

    # abbreviate version of the command for illustrative purposes
    cmd_shorty = _format_cmd_shorty(cmd_expanded)

    # compose commit message
    msg = u"""\
[DATALAD SCHEDULE] {}

=== Do not change lines below ===
{}
^^^ Do not change lines above ^^^
"""
    msg = msg.format(
        message if message is not None else cmd_shorty,
        '"{}"'.format(record) if record_path else record)

    outputs_to_save = globbed['outputs'].expand_strict() if explicit else None
    if outputs_to_save is not None and record_path:
        outputs_to_save.append(record_path)
    do_save = outputs_to_save is None or outputs_to_save
    msg_path = None
    if not rerun_info and cmd_exitcode:
        if do_save:
            repo = ds.repo
            # must record path to be relative to ds.path to meet
            # result record semantics (think symlink resolution, etc)
            msg_path = ds.pathobj / \
                repo.dot_git.relative_to(repo.pathobj) / "COMMIT_EDITMSG"
            msg_path.write_text(msg)

    expected_exit = rerun_info.get("exit", 0) if rerun_info else None
    if cmd_exitcode and expected_exit != cmd_exitcode:
        status = "error"
    else:
        status = "ok"

    run_result = get_status_dict(
        "run", ds=ds,
        status=status,
        # use the abbrev. command as the message to give immediate clarity what
        # completed/errors in the generic result rendering
        message=cmd_shorty,
        run_info=run_info,
        # use the same key that `get_status_dict()` would/will use
        # to record the exit code in case of an exception
        exit_code=cmd_exitcode,
        exception=exc,
        # Provide msg_path and explicit outputs so that, under
        # on_failure='stop', callers can react to a failure and then call
        # save().
        msg_path=str(msg_path) if msg_path else None,
    )
    if record_path:
        # we the record is in a sidecar file, report its ID
        run_result['record_id'] = record
    for s in ('inputs', 'outputs'):
        # this enables callers to further inspect the outputs without
        # performing globbing again. Together with remove_outputs=True
        # these would be guaranteed to be the outcome of the executed
        # command. in contrast to `outputs_to_save` this does not
        # include aux file, such as the run record sidecar file.
        # calling .expand_strict() again is largely reporting cached
        # information
        # (format: relative paths)
        if yield_expanded in (s, 'both'):
            run_result[f'expanded_{s}'] = globbed[s].expand_strict()
    yield run_result

    if do_save:
        with chpwd(pwd):
            for r in Save.__call__(
                    dataset=ds_path,
                    path=outputs_to_save,
                    recursive=True,
                    message=msg,
                    jobs=jobs,
                    return_type='generator',
                    # we want this command and its parameterization to be in full
                    # control about the rendering of results, hence we must turn
                    # off internal rendering
                    result_renderer='disabled',
                    on_failure='ignore'):
                yield r<|MERGE_RESOLUTION|>--- conflicted
+++ resolved
@@ -652,11 +652,7 @@
     ]
 
 
-<<<<<<< HEAD
-def execute_slurm_command(command, pwd):
-=======
 def _execute_slurm_command(command, pwd):
->>>>>>> 55e8fe26
     """Execute a Slurm submission command and create a job tracking file.
     
     Parameters
@@ -672,11 +668,8 @@
         (exit_code, exception)
         exit_code is 0 on success, exception is None on success
     """
-<<<<<<< HEAD
-=======
     from datalad.cmd import WitlessRunner
     
->>>>>>> 55e8fe26
     exc = None
     cmd_exitcode = None
     runner = WitlessRunner(cwd=pwd)
@@ -686,11 +679,7 @@
         # Run the command and capture output
         result = runner.run(
             command,
-<<<<<<< HEAD
-            protocol=WitlessRunner.protocol_class(stdout=True, stderr=True)
-=======
             #protocol=WitlessRunner.protocol_class(stdout=True, stderr=True)
->>>>>>> 55e8fe26
         )
         
         # Extract job ID from Slurm output
